use crate::benchmark::{Benchmark, BenchmarkEngine, BenchmarkResult};
use crate::docker::{DockerContainer, DockerParams};
use crate::keyprovider::KeyProvider;
use crate::map::MapClientProvider;

use crate::dry::DryClientProvider;
use crate::valueprovider::ValueProvider;
use crate::KeyType;
use anyhow::Result;
use clap::ValueEnum;

#[derive(ValueEnum, Debug, Clone)]
pub(crate) enum Database {
	Dry,
<<<<<<< HEAD
	Map,
=======
	#[cfg(feature = "dragonfly")]
	Dragonfly,
	#[cfg(feature = "keydb")]
	Keydb,
	#[cfg(feature = "mongodb")]
	Mongodb,
	#[cfg(feature = "postgres")]
	Postgres,
>>>>>>> 38e0b9a4
	#[cfg(feature = "redb")]
	Redb,
	#[cfg(feature = "redis")]
	Redis,
	#[cfg(feature = "rocksdb")]
	Rocksdb,
	#[cfg(feature = "scylladb")]
	Scylladb,
	#[cfg(feature = "speedb")]
	Speedb,
	#[cfg(feature = "surrealkv")]
	Surrealkv,
	#[cfg(feature = "surrealdb")]
	Surrealdb,
	#[cfg(feature = "surrealdb")]
	SurrealdbMemory,
	#[cfg(feature = "surrealdb")]
	SurrealdbRocksdb,
	#[cfg(feature = "surrealdb")]
	SurrealdbSurrealkv,
}

impl Database {
	/// Start the Docker container if necessary
	pub(crate) fn start_docker(&self, image: Option<String>) -> Option<DockerContainer> {
		let params: DockerParams = match self {
			#[cfg(feature = "surrealdb")]
			Self::SurrealdbMemory => crate::surrealdb::SURREALDB_MEMORY_DOCKER_PARAMS,
			#[cfg(feature = "surrealdb")]
			Self::SurrealdbRocksdb => crate::surrealdb::SURREALDB_ROCKSDB_DOCKER_PARAMS,
			#[cfg(feature = "surrealdb")]
			Self::SurrealdbSurrealkv => crate::surrealdb::SURREALDB_SURREALKV_DOCKER_PARAMS,
			#[cfg(feature = "scylladb")]
			Self::Scylladb => crate::scylladb::SCYLLADB_DOCKER_PARAMS,
			#[cfg(feature = "mongodb")]
			Self::Mongodb => crate::mongodb::MONGODB_DOCKER_PARAMS,
			#[cfg(feature = "postgres")]
			Self::Postgres => crate::postgres::POSTGRES_DOCKER_PARAMS,
			#[cfg(feature = "dragonfly")]
			Self::Dragonfly => crate::dragonfly::DRAGONFLY_DOCKER_PARAMS,
			#[cfg(feature = "redis")]
			Self::Redis => crate::redis::REDIS_DOCKER_PARAMS,
			#[cfg(feature = "keydb")]
			Self::Keydb => crate::keydb::KEYDB_DOCKER_PARAMS,
			#[allow(unreachable_patterns)]
			_ => return None,
		};
		let image = image.unwrap_or(params.image.to_string());
		let container = DockerContainer::start(image, params.pre_args, params.post_args);
		Some(container)
	}

	/// Run the benchmarks for the chosen database
	pub(crate) async fn run(
		&self,
		benchmark: &Benchmark,
		kt: KeyType,
		kp: KeyProvider,
		vp: ValueProvider,
	) -> Result<BenchmarkResult> {
		match self {
<<<<<<< HEAD
			Database::Dry => benchmark.run(DryClientProvider::setup(kt).await?, kp, vp).await,
			Database::Map => benchmark.run(MapClientProvider::setup(kt).await?, kp, vp).await,
=======
			Database::Dry => benchmark.run(DryClientProvider::setup(kt).await?, kp).await,
			#[cfg(feature = "dragonfly")]
			Database::Dragonfly => {
				benchmark.run(crate::dragonfly::DragonflyClientProvider::setup(kt).await?, kp).await
			}
>>>>>>> 38e0b9a4
			#[cfg(feature = "redb")]
			Database::Redb => benchmark.run(crate::redb::ReDBClientProvider::setup(kt).await?, kp, vp).await,
			#[cfg(feature = "speedb")]
			Database::Speedb => {
				benchmark.run(crate::speedb::SpeeDBClientProvider::setup(kt).await?, kp, vp).await
			}
			#[cfg(feature = "rocksdb")]
			Database::Rocksdb => {
				benchmark.run(crate::rocksdb::RocksDBClientProvider::setup(kt).await?, kp, vp).await
			}
			#[cfg(feature = "surrealkv")]
			Database::Surrealkv => {
				benchmark
					.run(crate::surrealkv::SurrealKVClientProvider::setup(kt).await?, kp, vp)
					.await
			}
			#[cfg(feature = "surrealdb")]
			Database::Surrealdb => {
				benchmark
					.run(crate::surrealdb::SurrealDBClientProvider::setup(kt).await?, kp, vp)
					.await
			}
			#[cfg(feature = "surrealdb")]
			Database::SurrealdbMemory => {
				benchmark
					.run(crate::surrealdb::SurrealDBClientProvider::setup(kt).await?, kp, vp)
					.await
			}
			#[cfg(feature = "surrealdb")]
			Database::SurrealdbRocksdb => {
				benchmark
					.run(crate::surrealdb::SurrealDBClientProvider::setup(kt).await?, kp, vp)
					.await
			}
			#[cfg(feature = "surrealdb")]
			Database::SurrealdbSurrealkv => {
				benchmark
					.run(crate::surrealdb::SurrealDBClientProvider::setup(kt).await?, kp, vp)
					.await
			}
			#[cfg(feature = "scylladb")]
			Database::Scylladb => {
				benchmark
					.run(crate::scylladb::ScyllaDBClientProvider::setup(kt).await?, kp, vp)
					.await
			}
			#[cfg(feature = "mongodb")]
			Database::Mongodb => match kt {
				KeyType::Integer => {
					benchmark
						.run(crate::mongodb::MongoDBClientIntegerProvider::setup(kt).await?, kp, vp)
						.await
				}
				KeyType::String26 | KeyType::String90 | KeyType::String506 => {
					benchmark
						.run(crate::mongodb::MongoDBClientStringProvider::setup(kt).await?, kp, vp)
						.await
				}
				KeyType::Uuid => todo!(),
			},
			#[cfg(feature = "postgres")]
			Database::Postgres => {
				benchmark
					.run(crate::postgres::PostgresClientProvider::setup(kt).await?, kp, vp)
					.await
			}
			#[cfg(feature = "redis")]
			Database::Redis => {
				benchmark.run(crate::redis::RedisClientProvider::setup(kt).await?, kp, vp).await
			}
			#[cfg(feature = "keydb")]
			Database::Keydb => {
				benchmark.run(crate::keydb::KeydbClientProvider::setup(kt).await?, kp, vp).await
			}
		}
	}
}<|MERGE_RESOLUTION|>--- conflicted
+++ resolved
@@ -12,18 +12,15 @@
 #[derive(ValueEnum, Debug, Clone)]
 pub(crate) enum Database {
 	Dry,
-<<<<<<< HEAD
 	Map,
-=======
-	#[cfg(feature = "dragonfly")]
-	Dragonfly,
-	#[cfg(feature = "keydb")]
-	Keydb,
-	#[cfg(feature = "mongodb")]
-	Mongodb,
-	#[cfg(feature = "postgres")]
-	Postgres,
->>>>>>> 38e0b9a4
+    #[cfg(feature = "dragonfly")]
+    Dragonfly,
+    #[cfg(feature = "keydb")]
+    Keydb,
+    #[cfg(feature = "mongodb")]
+    Mongodb,
+    #[cfg(feature = "postgres")]
+    Postgres,
 	#[cfg(feature = "redb")]
 	Redb,
 	#[cfg(feature = "redis")]
@@ -85,16 +82,12 @@
 		vp: ValueProvider,
 	) -> Result<BenchmarkResult> {
 		match self {
-<<<<<<< HEAD
 			Database::Dry => benchmark.run(DryClientProvider::setup(kt).await?, kp, vp).await,
 			Database::Map => benchmark.run(MapClientProvider::setup(kt).await?, kp, vp).await,
-=======
-			Database::Dry => benchmark.run(DryClientProvider::setup(kt).await?, kp).await,
 			#[cfg(feature = "dragonfly")]
 			Database::Dragonfly => {
 				benchmark.run(crate::dragonfly::DragonflyClientProvider::setup(kt).await?, kp).await
 			}
->>>>>>> 38e0b9a4
 			#[cfg(feature = "redb")]
 			Database::Redb => benchmark.run(crate::redb::ReDBClientProvider::setup(kt).await?, kp, vp).await,
 			#[cfg(feature = "speedb")]
