#![cfg(feature = "surrealdb")]

use anyhow::Result;
use serde::Deserialize;
use surrealdb::engine::any::{connect, Any};
use surrealdb::opt::auth::Root;
use surrealdb::sql::Thing;
use surrealdb::Surreal;

use crate::benchmark::{BenchmarkClient, BenchmarkEngine, Record};
use crate::docker::DockerParams;

pub(crate) const SURREALDB_MEMORY_DOCKER_PARAMS: DockerParams = DockerParams {
	image: "surrealdb/surrealdb:nightly",
	pre_args: "-p 8000:8000",
	post_args: "start --user root --pass root memory",
};

pub(crate) const SURREALDB_ROCKSDB_DOCKER_PARAMS: DockerParams = DockerParams {
	image: "surrealdb/surrealdb:nightly",
<<<<<<< HEAD
	pre_args: "-e SURREAL_WEBSOCKET_MAX_CONCURRENT_REQUESTS=128",
=======
	pre_args: "-p 8000:8000",
>>>>>>> 1624e464
	post_args: "start --user root --pass root rocksdb://tmp/crud-bench.db",
};

pub(crate) const SURREALDB_SURREALKV_DOCKER_PARAMS: DockerParams = DockerParams {
	image: "surrealdb/surrealdb:nightly",
	pre_args: "-p 8000:8000",
	post_args: "start --user root --pass root surrealkv://tmp/crud-bench.db",
};

#[derive(Default)]
pub(crate) struct SurrealDBClientProvider {}

impl BenchmarkEngine<SurrealDBClient> for SurrealDBClientProvider {
	async fn create_client(&self, endpoint: Option<String>) -> Result<SurrealDBClient> {
		// Get the endpoint if specified
		let ep = endpoint.unwrap_or("ws://127.0.0.1:8000".to_owned());
		// Connect to the database
		let db = connect(ep).await?;
		// Signin as a namespace, database, or root user
		db.signin(Root {
			username: "root",
			password: "root",
		})
		.await?;
		// Select a specific namespace / database
		db.use_ns("test").use_db("test").await?;
		// Return the client
		Ok(SurrealDBClient {
			db,
		})
	}
}

pub(crate) struct SurrealDBClient {
	db: Surreal<Any>,
}

#[derive(Debug, Deserialize)]
struct SurrealRecord {
	#[allow(dead_code)]
	id: Thing,
}

impl BenchmarkClient for SurrealDBClient {
	async fn startup(&mut self) -> Result<()> {
		// Ensure the table exists. This wouldn't
		// normally be an issue, as SurrealDB is
		// schemaless, but because we are testing
		// benchmarking of concurrent, optimistic
		// transactions, each initial concurrent
		// insert/create into the table attempts
		// to setup the NS+DB+TB, and this causes
		// 'resource busy' key conflict failures.
		self.db.query("REMOVE TABLE IF EXISTS record").await?;
		self.db.query("DEFINE TABLE record").await?;
		Ok(())
	}

	async fn create(&mut self, key: i32, record: &Record) -> Result<()> {
		let created: Option<SurrealRecord> =
			self.db.create(("record", key as i64)).content(record.clone()).await?;
		assert!(created.is_some());
		Ok(())
	}

	async fn read(&mut self, key: i32) -> Result<()> {
		let read: Option<Record> = self.db.select(("record", key as i64)).await?;
		assert!(read.is_some());
		Ok(())
	}

	async fn update(&mut self, key: i32, record: &Record) -> Result<()> {
		let updated: Option<SurrealRecord> =
			self.db.update(("record", key as i64)).content(record.clone()).await?;
		assert!(updated.is_some());
		Ok(())
	}

	async fn delete(&mut self, key: i32) -> Result<()> {
		let deleted: Option<Record> = self.db.delete(("record", key as i64)).await?;
		assert!(deleted.is_some());
		Ok(())
	}
}<|MERGE_RESOLUTION|>--- conflicted
+++ resolved
@@ -12,23 +12,19 @@
 
 pub(crate) const SURREALDB_MEMORY_DOCKER_PARAMS: DockerParams = DockerParams {
 	image: "surrealdb/surrealdb:nightly",
-	pre_args: "-p 8000:8000",
+	pre_args: "-p 8000:8000 -e SURREAL_WEBSOCKET_MAX_CONCURRENT_REQUESTS=128",
 	post_args: "start --user root --pass root memory",
 };
 
 pub(crate) const SURREALDB_ROCKSDB_DOCKER_PARAMS: DockerParams = DockerParams {
 	image: "surrealdb/surrealdb:nightly",
-<<<<<<< HEAD
-	pre_args: "-e SURREAL_WEBSOCKET_MAX_CONCURRENT_REQUESTS=128",
-=======
-	pre_args: "-p 8000:8000",
->>>>>>> 1624e464
+	pre_args: "-p 8000:8000 -e SURREAL_WEBSOCKET_MAX_CONCURRENT_REQUESTS=128",
 	post_args: "start --user root --pass root rocksdb://tmp/crud-bench.db",
 };
 
 pub(crate) const SURREALDB_SURREALKV_DOCKER_PARAMS: DockerParams = DockerParams {
 	image: "surrealdb/surrealdb:nightly",
-	pre_args: "-p 8000:8000",
+	pre_args: "-p 8000:8000 -e SURREAL_WEBSOCKET_MAX_CONCURRENT_REQUESTS=128",
 	post_args: "start --user root --pass root surrealkv://tmp/crud-bench.db",
 };
 
